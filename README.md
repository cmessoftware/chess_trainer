<<<<<<< HEAD
# CHESS TRAINER - Versión: v0.1.24-a64124c
=======
# CHESS TRAINER - Versión: v0.1.25-0b18173
>>>>>>> ee2a7ba0

# CHESS TRAINER - Version: v0.1.20-f9d0260

# Chess Trainer (stable base version)

This project allows you to analyze and tactically train chess games using data science and interactive visualization.

## Features

- Generation of datasets from PGN files
- Tactical enrichment with Stockfish
- Error classification with automatic labels (`error_label`)
- Exploration and visualization with Streamlit and notebooks
- Training of supervised models for error prediction
- Logging and history of predictions

## Requirements

- Python 3.8+
- streamlit
- pandas, seaborn, matplotlib
- python-chess
- scikit-learn
- Stockfish (place in `/engines/stockfish`)

## Structure

See the [`VERSIÓN_BASE.md`](./VERSION_BASE.md) file for the complete project structure.

## Quick usage

```bash
# Run the main interface
streamlit run app.py (In development)

# Generate datasets
cd /app/src/pipeline
./run_pipeline.sh interactive

```

# chess_trainer
Chess training software using data science tools and the Stockfish chess engine, implemented in a Docker environment.

# Theory on chess game analysis

To use Machine Learning (ML) and Artificial Intelligence (AI) in chess game analysis, you must first understand how game data is represented and how AIs can "learn" game patterns.

## 1. Representation of game information
Chess games can be represented in different ways. One of the most common is the PGN (Portable Game Notation) format, a standard format used to store the moves of a game. Each move is expressed in algebraic notation, for example: "e4" or "Nf3".

**Some key elements you can analyze from a game are:**

- Opening: The first moves of the game, which are well studied in chess.

- Errors and blunders (serious mistakes): Moves that are significantly worse compared to the best possible moves.

- Accuracy: The number of correct moves made during the game.

- Result: Whether you won, lost, or drew.

- Time spent: Whether the player made impulsive moves or thought a lot before playing.

**Game features**

In Machine Learning terms, the features of the game are the data that feed the models so they can make predictions.

**Some key features could be:**

- Number of errors and blunders: This could indicate the player's general skill.

- Move accuracy: How close the player is to optimal moves.

- Openings: Whether the player prefers a specific opening (e.g., Sicilian, Ruy Lopez, etc.).

- Piece development: Whether the player follows good opening and positioning principles.

- Game score: Whether it was a win, loss, or draw.

## 2. Machine Learning applied to chess

**Objective of Machine Learning in chess**

The main objective of Machine Learning (ML) in this context is to build a model that can identify patterns or make predictions about a player's playing style or the outcome of a game, based on historical data (previous games). Depending on the type of problem, there are several ways to approach the solution:

- Classification: Predict a class (e.g., whether a game will have serious errors or not).

- Regression: Predict a continuous value (such as a player's accuracy during a game).

- Cluster analysis: Group players with similar characteristics (e.g., players who make similar mistakes).

- Outcome prediction: Determine the probability that a player will win, lose, or draw based on previous moves.

**Machine Learning models**

Some of the most used models for chess and game analysis are:

- Regression models:

    To predict a continuous variable, such as a player's accuracy or score.

- Classification models:

    To classify games according to the type of error or whether the player has an "aggressive", "defensive", etc. style.

    For example, Random Forest and Support Vector Machines (SVM) are useful for these types of tasks.

- Neural networks:

    More advanced, these networks can learn complex patterns in the data. They are used for tasks such as pattern recognition or move prediction.

    Neural networks are also used in chess for more sophisticated predictions, such as those made by AlphaZero, which uses a deep neural network to play chess.

## 3. How to apply Machine Learning to chess analysis

**Data preprocessing**

Before feeding a Machine Learning model, you need to preprocess the data to transform it into a form the model can understand. This may include:

- Data cleaning:

    - Remove or impute null values.

    - Ensure all data is in the correct format (e.g., convert dates to a proper date format or classify errors).

**Data transformation:**

- Convert moves and openings into a numeric format:

    For example, using one-hot encoding or natural language processing techniques like Word2Vec for openings.

- Normalization and scaling:

    Some features (such as accuracy) may have different ranges. Make sure to scale them so the model is not biased toward certain features.

- Model training

    Once you have preprocessed your data, you can start training your model. To do this, you must split your data into two parts:

        Training set:
        The dataset on which you train the model.

        Test set:
        The dataset the model has not seen, to evaluate its performance.

The model will learn from the features of the games, such as errors, accuracy, and openings, and will try to predict the outcome of the game or identify playing patterns.

- Model evaluation

    Once your model is trained, you must evaluate its performance using the test set. Some common metrics for evaluating classification models are:

        Accuracy: Proportion of correct predictions.

        Precision: How accurate the positive predictions are.

        Recall: How well the model detects all positive predictions.

        F1-score: A combination of precision and recall.

        Hyperparameter tuning

        Some models like Random Forest or SVM have "hyperparameters" that you can adjust to improve model performance. You can use techniques like GridSearchCV to find the best hyperparameters.

## 4. Personalized recommendations to improve play

Once the model is trained, you can use it to make personalized recommendations to players based on their playing style and previous mistakes. For example:

- Opening recommendations:

    If the player makes mistakes in a specific opening, you can suggest other safer openings.

- Move suggestions:

    Based on their style and mistakes made in previous games, the model can suggest more accurate moves or more effective strategies.

- Analysis of previous games:

    Show the player the games in which they made the most mistakes, how they could have played better, and give advice to avoid those mistakes.

# 5. Summary of next steps:

- Collect game data (PGN, Chess.com API or Lichess API).

- Preprocess the data (cleaning, transforming moves into numeric values).

- Train a Machine Learning model to predict patterns or errors in games.

- Evaluate the model and make adjustments if necessary.

- Implement the model in your Django API and generate personalized recommendations for users.

This approach will provide you with a solid foundation to integrate Machine Learning and AI into your chess project, improving both game analysis and user experience.

## Docker Setup and Shared Volumes

### 📦 Container Configuration

The project uses Docker containers with shared volumes for efficient data sharing:

- **chess_trainer**: Main application container for data processing
- **notebooks**: Jupyter notebook container for analysis and ML
- **postgres**: Database container for storing game data

### 📊 Shared Datasets Volume

A shared volume (`chess_datasets`) enables seamless data sharing between containers:

```yaml
volumes:
  chess_datasets:  # Shared volume for Parquet datasets
```

**Container Paths:**
- App container: `/app/src/data` → `chess_datasets` volume
- Notebooks container: `/notebooks/datasets` → `chess_datasets` volume

### 🚀 Quick Start

```bash
# Start all containers
docker-compose up -d

# Generate datasets (in app container)
docker exec -it chess_trainer_chess_trainer_1 bash
$ cd src/pipeline 
# Get games from servers (Chess.com or Lichess) 
$ ./run_pipeline get_games
$ ./run_pipeline generate_features --source elite --max-games 1000
$ ./run_pipeline analyze_tactics --source elite --max-games 1000
$ ./run_pipeline export_dataset --source elite
```
## How to add more games to datasets?

- Saving files in pgn format or into comporessed files (zip,gzip,tar.gz,gz o bz2 format) in /app/src/data/games/<source> 

| Source    | Description                                           | URL                                                                                                    |
| --------- | ----------------------------------------------------- | ------------------------------------------------------------------------------------------------------ |
| elite     | From Lichess Elite database                           | [Lichess Elite Database](https://lichess.org/team/lichess-elite-database)                              |
| personal  | Your personal games from chess.com, lichess.org, etc. | [chess.com](https://www.chess.com), [lichess.org](https://lichess.org)                                 |
| novice    | Other games from users with ELO < 2000                | [chess.com](https://www.chess.com), [lichess.org](https://lichess.org)                                 |
| fide      | Official FIDE games ELO > 2000                        | [Chess mentor](https://www.pgnmentor.com/) or other sources                                            |
| stockfish | Stockfish test games                                  | [Stockfish Fishtest PGN Files](https://official-stockfish.github.io/docs/fishtest-wiki/PGN-Files.html) |

**and run again**
```bash
$ ./run_pipeline generate_features --source elite --max-games 1000
$ ./run_pipeline analyze_tactics --source elite --max-games 1000
$ ./run_pipeline export_dataset --source elite

# Access notebooks for analysis
# Open http://localhost:8888 in your browser
```

For detailed configuration information, see [`DATASETS_VOLUMES_CONFIG.md`](./DATASETS_VOLUMES_CONFIG.md).

## Credits

Developed by cmessoftware as part of their practical work for the Data Science Diploma.<|MERGE_RESOLUTION|>--- conflicted
+++ resolved
@@ -1,8 +1,4 @@
-<<<<<<< HEAD
-# CHESS TRAINER - Versión: v0.1.24-a64124c
-=======
 # CHESS TRAINER - Versión: v0.1.25-0b18173
->>>>>>> ee2a7ba0
 
 # CHESS TRAINER - Version: v0.1.20-f9d0260
 
@@ -196,68 +192,6 @@
 
 This approach will provide you with a solid foundation to integrate Machine Learning and AI into your chess project, improving both game analysis and user experience.
 
-## Docker Setup and Shared Volumes
-
-### 📦 Container Configuration
-
-The project uses Docker containers with shared volumes for efficient data sharing:
-
-- **chess_trainer**: Main application container for data processing
-- **notebooks**: Jupyter notebook container for analysis and ML
-- **postgres**: Database container for storing game data
-
-### 📊 Shared Datasets Volume
-
-A shared volume (`chess_datasets`) enables seamless data sharing between containers:
-
-```yaml
-volumes:
-  chess_datasets:  # Shared volume for Parquet datasets
-```
-
-**Container Paths:**
-- App container: `/app/src/data` → `chess_datasets` volume
-- Notebooks container: `/notebooks/datasets` → `chess_datasets` volume
-
-### 🚀 Quick Start
-
-```bash
-# Start all containers
-docker-compose up -d
-
-# Generate datasets (in app container)
-docker exec -it chess_trainer_chess_trainer_1 bash
-$ cd src/pipeline 
-# Get games from servers (Chess.com or Lichess) 
-$ ./run_pipeline get_games
-$ ./run_pipeline generate_features --source elite --max-games 1000
-$ ./run_pipeline analyze_tactics --source elite --max-games 1000
-$ ./run_pipeline export_dataset --source elite
-```
-## How to add more games to datasets?
-
-- Saving files in pgn format or into comporessed files (zip,gzip,tar.gz,gz o bz2 format) in /app/src/data/games/<source> 
-
-| Source    | Description                                           | URL                                                                                                    |
-| --------- | ----------------------------------------------------- | ------------------------------------------------------------------------------------------------------ |
-| elite     | From Lichess Elite database                           | [Lichess Elite Database](https://lichess.org/team/lichess-elite-database)                              |
-| personal  | Your personal games from chess.com, lichess.org, etc. | [chess.com](https://www.chess.com), [lichess.org](https://lichess.org)                                 |
-| novice    | Other games from users with ELO < 2000                | [chess.com](https://www.chess.com), [lichess.org](https://lichess.org)                                 |
-| fide      | Official FIDE games ELO > 2000                        | [Chess mentor](https://www.pgnmentor.com/) or other sources                                            |
-| stockfish | Stockfish test games                                  | [Stockfish Fishtest PGN Files](https://official-stockfish.github.io/docs/fishtest-wiki/PGN-Files.html) |
-
-**and run again**
-```bash
-$ ./run_pipeline generate_features --source elite --max-games 1000
-$ ./run_pipeline analyze_tactics --source elite --max-games 1000
-$ ./run_pipeline export_dataset --source elite
-
-# Access notebooks for analysis
-# Open http://localhost:8888 in your browser
-```
-
-For detailed configuration information, see [`DATASETS_VOLUMES_CONFIG.md`](./DATASETS_VOLUMES_CONFIG.md).
-
 ## Credits
 
 Developed by cmessoftware as part of their practical work for the Data Science Diploma.