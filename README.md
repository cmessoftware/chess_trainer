--- conflicted
+++ resolved
@@ -1,8 +1,4 @@
-<<<<<<< HEAD
-# CHESS TRAINER - Versión: v0.1.72-dc1fd5b
-=======
 # CHESS TRAINER - Versión: v0.1.75-a03562a
->>>>>>> 5b488266
 
 # ♟ chess_trainer – Analysis and Training with Elite Games
 
